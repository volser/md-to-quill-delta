--- conflicted
+++ resolved
@@ -1,11 +1,6 @@
 {
-<<<<<<< HEAD
   "name": "md-to-quill-delta-clickup",
   "version": "1.0.0",
-=======
-  "name": "md-to-quill-delta",
-  "version": "1.1.1",
->>>>>>> 4e05f5fa
   "description": "Markdown to Quill Delta",
   "main": "dist/umd/index.js",
   "module": "dist/mdToDelta.js",
